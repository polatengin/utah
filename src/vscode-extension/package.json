--- conflicted
+++ resolved
@@ -103,13 +103,8 @@
     "@typescript-eslint/parser": "8.37.0",
     "@vscode/test-cli": "0.0.11",
     "@vscode/test-electron": "2.5.2",
-<<<<<<< HEAD
-    "esbuild": "0.25.6",
+    "esbuild": "0.25.8",
     "eslint": "9.31.0",
-=======
-    "esbuild": "0.25.8",
-    "eslint": "9.30.1",
->>>>>>> 18957f71
     "npm-run-all": "4.1.5",
     "typescript": "5.8.3"
   },
